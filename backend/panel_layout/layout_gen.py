import os
from os import listdir
from backend.panel_layout.cam import get_coordinates, dump_CAM_data
from backend.utils import crop_image
from backend.panel_layout.layout.page import get_templates,insert_in_grid
from PIL import Image

# Dimensions of the entire page
hT = 1100
wT = 1035

# Dimensions of a panel
hP = hT/3
wP = wT/4

# Defining types
types = {
    '1': {
        "width" : wP,
        "height" : hP,
        "aspect_ratio" : wP/hP
    },

    '2': {
        "width" : wP,
        "height" : 2*hP,
        "aspect_ratio" : wP/(2*hP)
    },

    '3': {
        "width" : 3*wP,
        "height" : hP,
        "aspect_ratio" : (3*wP)/hP
    },

    '4': {
        "width" : 2*wP,
        "height" : hP,
        "aspect_ratio" : (2*wP)/hP
    },

    '5':{
        "width" : 4*wP,
        "height" : 3*hP,
        "aspect_ratio" : (4*wP)/(3*hP)
    },

    '6':{
        "width" : 4*wP,
        "height" : hP,
        "aspect_ratio" : (4*wP)/hP
    },

    '7':{
        "width" : 4*wP,
        "height" : 2*hP,
        "aspect_ratio" : (4*wP)/(2*hP)
    },

    '8':{
        "width" : 2*wP,
        "height" : 2*hP,
        "aspect_ratio" : (2*wP)/(2*hP)
    }
}

def get_panel_type(left,right,top,bottom):
    w = right - left
    h = bottom - top
    aspect_ratio = w/h

    if 0 <= aspect_ratio < 0.75:
        return '2'
    elif 0.75 <= aspect_ratio < 1.25:
        return '1'
    elif 1.25 <= aspect_ratio < 2.25:
        return '4'
    else:
        return '3'

def centroid_crop(index, panel_type, cam_coords, img_w, img_h):

    left, right, top, bottom = cam_coords[0], cam_coords[1], cam_coords[2], cam_coords[3]
    xC, yC = (right + left)/2, (bottom + top)/2
    w, h = right-left, bottom-top
    wP, hP = types[panel_type]['width'], types[panel_type]['height']

    if wP < hP:
        S = h / hP
        new_width = wP * S
        crop_left = xC - (new_width/2)
        crop_right = xC + (new_width/2)
        crop_top = top
        crop_bottom = bottom

    else:
        S = w / wP
        new_height = hP * S
        crop_top = yC - (new_height/2)
        crop_bottom = yC + (new_height/2)
        crop_left = left
        crop_right = right

    # Crop image
    frame_path = os.path.join("frames",'final',f"frame{index+1:03d}.png")
    
    # Reposition if it exceeds image boundary
    if crop_right - crop_left > img_w :
        crop_w = crop_right - crop_left
        crop_h = crop_bottom - crop_top
        S = img_w / crop_w

        new_width = S * crop_w 
        new_height = S * crop_h

        crop_left = xC - (new_width/2)
        crop_right = xC + (new_width/2)
        crop_top = yC - (new_height/2)
        crop_bottom = yC + (new_height/2)

    elif crop_bottom - crop_top > img_h:
        crop_w = crop_right - crop_left
        crop_h = crop_bottom - crop_top
        S = img_h / crop_h

        new_width = S * crop_w 
        new_height = S * crop_h

        crop_left = xC - (new_width/2)
        crop_right = xC + (new_width/2)
        crop_top = yC - (new_height/2)
        crop_bottom = yC + (new_height/2)

    crop_coords = crop_image(frame_path, crop_left,crop_right,crop_top, crop_bottom)
    return crop_coords


def generate_layout():
    input_seq = ""
    cam_coords = []
    #Get dimensions of images
    img = Image.open(os.path.join("frames",'final',f"frame001.png"))
    width, height = img.size
    
    # Loop through images and get type
    folder_dir = "frames/final"
    for image in os.listdir(folder_dir):

        frame_path = os.path.join("frames",'final',image)
        left, right, top, bottom = get_coordinates(frame_path)
        input_seq += get_panel_type(left, right, top, bottom)

        cam_coords.append((left, right, top, bottom))
    
    page_templates = get_templates(input_seq)
    print(page_templates)
    i = 0
    crop_coords = []
    try:
        for page in page_templates:
            for panel in page:
                origin = centroid_crop(i, panel, cam_coords[i], width, height)
                crop_coords.append(origin)
                i += 1
    except(IndexError):
        pass

    insert_in_grid(page_templates)
<<<<<<< HEAD
    return crop_coords, page_templates
=======
    dump_CAM_data()
    return crop_coords
>>>>>>> 833bb8b0
<|MERGE_RESOLUTION|>--- conflicted
+++ resolved
@@ -166,9 +166,5 @@
         pass
 
     insert_in_grid(page_templates)
-<<<<<<< HEAD
-    return crop_coords, page_templates
-=======
     dump_CAM_data()
-    return crop_coords
->>>>>>> 833bb8b0
+    return crop_coords, page_templates