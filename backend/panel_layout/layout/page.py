import os
import random
import copy


def parse_css_file(css_file):
    css_dict = {}
    current_selector = None

    with open(css_file, 'r') as f:
        for line in f:
            line = line.strip()
            if not line or line.startswith('/*'):
                continue
            if line.endswith('{'):
                current_selector = line[:-1].strip()
                css_dict[current_selector] = {}
            elif line.endswith('}'):
                current_selector = None
            else:
                property_name, value = line.split(':', 1)
                property_name = property_name.strip()
                value = value.strip().rstrip(';')
                if current_selector:
                    css_dict[current_selector][property_name] = value

    return css_dict


def write_css_file(css_dict, output_file):
    with open(output_file, 'w') as f:
        for selector, properties in css_dict.items():
            f.write(f"{selector} {{\n")
            for property_name, value in properties.items():
                f.write(f"    {property_name}: {value};\n")
            f.write("}\n")


def set_background_image(key, image_path, page_template):  
    url_str =   f'url("../../../../frames/final/{image_path}.png");'
    page_template[key]['background-image'] =  url_str



# Function to calculate Hamming distance  
def hammingDist(str1, str2): 
    i = 0
    count = 0
  
    while(i < len(str1)): 
        if(str1[i] != str2[i]): 
            count += 1
        i += 1
    return count




def get_files_in_folder(folder_path):
    file_dicts = []
    for root, dirs, files in os.walk(folder_path):
        for file in files:
            file_path = os.path.join(root, file)
            rank = random.randint(1, 3) 

            file_dicts.append({"name": file , 'rank' :  rank})
    return file_dicts


<<<<<<< HEAD
=======
def last_page(count_images,length):
    count=1
    new = copy.deepcopy(css_dict)
    for i in range(length+1,13):
        new[f'#_{i}']['display']='none'
    if(length==1):
        set_background_image(f'#_{count}', f'frame{count_images:03d}' ,new)
        new[f'#_{count}']['grid-row'] = 'span ' + str(3) 
        new[f'#_{count}']['grid-column'] = 'span ' + str(4)
    elif(length==2):
        set_background_image(f'#_{count}', f'frame{count_images:03d}' ,new)
        new[f'#_{count}']['grid-row'] = 'span ' + str(1) 
        new[f'#_{count}']['grid-column'] = 'span ' + str(4)
        count+=1
        count_images+=1
        set_background_image(f'#_{count}', f'frame{count_images:03d}' ,new)
        new[f'#_{count}']['grid-row'] = 'span ' + str(2) 
        new[f'#_{count}']['grid-column'] = 'span ' + str(4)
    elif(length==3):
        for i in range(0,3):
            set_background_image(f'#_{count}', f'frame{count_images:03d}' ,new)
            new[f'#_{count}']['grid-row'] = 'span ' + str(1) 
            new[f'#_{count}']['grid-column'] = 'span ' + str(4)
            count+=1
            count_images+=1
    # elif(length==4):
    #     for i in range(0,4):
    #         set_background_image(f'#_{count}', f'frame{count_images:03d}' ,new)
    #         new[f'#_{count}']['grid-row'] = 'span ' + str(1) 
    #         new[f'#_{count}']['grid-column'] = 'span ' + str(4)
    #         count+=1
    #         count_images+=1
       
    return new



>>>>>>> f4885f64
templates = ['14124114','312341' , '4432111' , '21411241' , '3241141' , '13411141' , '12411131' ,'1321113', '131423' , 
'142344' , '234241','2411413','3141214','42111131']


min_length = 5

css_file = 'backend/panel_layout/layout/template.css'  # Replace 'styles.css' with your CSS file path
css_dict = parse_css_file(css_file)
print(css_dict)


folder_path = 'frames/final' # Specify the folder path


count = 0

def get_templates(input):
    page_templates = []
    start = 0

    while(start<len(input)):
        # print(f"start: {start}")
        result = []
        print(input)
        for template in templates:

            temp = input[start:start + len(template)]
            print(f"start: {start} len:{len(template)} temp:{temp}" )
            result.append(hammingDist(temp,template))            

       
        page_templates.append(templates[result.index(min(result))])

        start = start + len(templates[result.index(min(result))]) 



    if(len(temp) < min_length):
        page_templates[len(page_templates)-1] = temp
        # print("****************")

    return page_templates





template_specs = {
    "1" : {
        "span" : 1,
        "direction": "row"
    },
    "2" : {
        "span" : 2,
        "direction": "row"
    },
    "3" : {
        "span" : 3,
        "direction": "column"
    },
     "4" : {
        "span" : 2,
        "direction": "column"
    }
    
   
}


def insert_in_grid(page_templates):
    page_css = []

    images = get_files_in_folder(folder_path)
    print(images)
    count_images = 1

    for page_template in page_templates:

        if(len(page_template)<min_length): #To handle last page 
            page_css.append(last_page(count_images,len(page_template)))
            break


        new = copy.deepcopy(css_dict)
        count = 1
        

        for i in page_template:
            # print(i)

            set_background_image(f'#_{count}', f'frame{count_images:03d}' ,new)

            new[f'#_{count}']['grid-'+ template_specs[i]['direction']] = 'span ' + str(template_specs[i]['span'])   #Trying to assign this: grid-column: span 2;
            # print(new[f'#_{count}']['grid-'+ template_specs[i]['direction']])
            # print(f'count: {count}')
            count = count+1
            count_images+=1

        for i in range(count, 13):
                new[f'#_{i}']['display'] = 'none'
        # print(new)
        page_css.append(new)


    for i in range(0,len(page_css)):
    # print(i)
        print(page_css[i])
        output_file = f'backend/panel_layout/layout/page_css/page{i+1}.css'
        write_css_file(page_css[i],output_file)




# print(page_css)
# print(css_dict)




# output_file = 'page.css'  # Specify the output file path<|MERGE_RESOLUTION|>--- conflicted
+++ resolved
@@ -67,8 +67,7 @@
     return file_dicts
 
 
-<<<<<<< HEAD
-=======
+
 def last_page(count_images,length):
     count=1
     new = copy.deepcopy(css_dict)
@@ -106,7 +105,6 @@
 
 
 
->>>>>>> f4885f64
 templates = ['14124114','312341' , '4432111' , '21411241' , '3241141' , '13411141' , '12411131' ,'1321113', '131423' , 
 '142344' , '234241','2411413','3141214','42111131']
 
