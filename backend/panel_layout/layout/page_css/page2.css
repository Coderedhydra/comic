--- conflicted
+++ resolved
@@ -25,20 +25,12 @@
 #_1 {
     background-repeat: no-repeat;
     background-image: url("../../../../frames/final/frame007.png");;
-<<<<<<< HEAD
-    grid-column: span 3;
-=======
     grid-row: span 2;
->>>>>>> 67f33100
 }
 #_2 {
     background-repeat: no-repeat;
     background-image: url("../../../../frames/final/frame008.png");;
-<<<<<<< HEAD
-    grid-row: span 1;
-=======
     grid-column: span 3;
->>>>>>> 67f33100
 }
 #_3 {
     background-repeat: no-repeat;
