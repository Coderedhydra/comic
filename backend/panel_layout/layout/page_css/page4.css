--- conflicted
+++ resolved
@@ -30,38 +30,22 @@
 #_2 {
     background-repeat: no-repeat;
     background-image: url("../../../../frames/final/frame020.png");;
-<<<<<<< HEAD
-    grid-column: span 2;
-=======
     grid-column: span 3;
->>>>>>> f4885f64
 }
 #_3 {
     background-repeat: no-repeat;
     background-image: url("../../../../frames/final/frame021.png");;
-<<<<<<< HEAD
-    grid-row: span 2;
-=======
     grid-row: span 1;
->>>>>>> f4885f64
 }
 #_4 {
     background-repeat: no-repeat;
     background-image: url("../../../../frames/final/frame022.png");;
-<<<<<<< HEAD
-    grid-column: span 3;
-=======
     grid-column: span 2;
->>>>>>> f4885f64
 }
 #_5 {
     background-repeat: no-repeat;
     background-image: url("../../../../frames/final/frame023.png");;
-<<<<<<< HEAD
-    grid-column: span 2;
-=======
     grid-row: span 2;
->>>>>>> f4885f64
 }
 #_6 {
     background-repeat: no-repeat;
