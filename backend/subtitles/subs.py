from subsai import SubsAI
import srt
from datetime import timedelta

def process_srt(file_path, threshold_seconds):
    with open(file_path, 'r', encoding='utf-8') as file:
        srt_content = file.read()
    
    subtitles = list(srt.parse(srt_content))
    threshold = timedelta(seconds=threshold_seconds)
    segment_duration = timedelta(seconds=5)
    new_subtitles = []
    
    def create_action_scene_segments(start_time, total_duration):
        segments = []
        num_segments = total_duration // segment_duration
        remainder = total_duration % segment_duration
        
        current_start = start_time
        for i in range(num_segments):
            segment_end = current_start + segment_duration
            segments.append(srt.Subtitle(
                index=0,  # Will be reindexed later
                start=current_start,
                end=segment_end,
                content='((action-scene))'
            ))
            current_start = segment_end + timedelta(milliseconds=1)
        
        if remainder > timedelta(seconds=3):
            segment_end = current_start + remainder
            segments.append(srt.Subtitle(
                index=0,  # Will be reindexed later
                start=current_start,
                end=segment_end,
                content='((action-scene))'
            ))
        
        return segments
    
    for i in range(len(subtitles) - 1):
        new_subtitles.append(subtitles[i])
        time_diff = subtitles[i + 1].start - subtitles[i].end
        if time_diff > threshold:
            start_time = subtitles[i].end + timedelta(milliseconds=1)
            segments = create_action_scene_segments(start_time, time_diff)
            new_subtitles.extend(segments)
    
    new_subtitles.append(subtitles[-1])
    
    # Reindex subtitles
    new_subtitles = list(srt.sort_and_reindex(new_subtitles))
    
    with open('test1.srt', 'w', encoding='utf-8') as file:
        file.write(srt.compose(new_subtitles))


def get_subtitles(file):
    subs_ai = SubsAI()
<<<<<<< HEAD
    model = subs_ai.create_model('openai/whisper', {'model_type': 'small'})
    # model = subs_ai.create_model('guillaumekln/faster-whisper', {'model_size_or_path': 'small.en'})
=======
    model = subs_ai.create_model('openai/whisper', {'model_type': 'medium'})
>>>>>>> f338916d
    subs = subs_ai.transcribe(file, model)
    subs.save('test1.srt')
    process_srt('test1.srt', 5)
    return subs

if __name__ == '__main__':
    get_subtitles('video/joker.mp4')
    process_srt('test1.srt', 5)

<|MERGE_RESOLUTION|>--- conflicted
+++ resolved
@@ -57,12 +57,8 @@
 
 def get_subtitles(file):
     subs_ai = SubsAI()
-<<<<<<< HEAD
     model = subs_ai.create_model('openai/whisper', {'model_type': 'small'})
     # model = subs_ai.create_model('guillaumekln/faster-whisper', {'model_size_or_path': 'small.en'})
-=======
-    model = subs_ai.create_model('openai/whisper', {'model_type': 'medium'})
->>>>>>> f338916d
     subs = subs_ai.transcribe(file, model)
     subs.save('test1.srt')
     process_srt('test1.srt', 5)
