--- conflicted
+++ resolved
@@ -7,18 +7,9 @@
 from backend.page_create import page_create,page_json
 from backend.utils import cleanup
 
-<<<<<<< HEAD
 cleanup()
 video = 'video/harry.mp4'
 # get_subtitles(video)
-=======
-import srt
-
-
-video = 'video/DarkKnight.mp4'
-get_subtitles(video)
-
->>>>>>> f338916d
 
 generate_keyframes(video)
 black_x, black_y, _, _ = black_bar_crop()
